"""General Functional Domain"""

from __future__ import annotations

from datetime import datetime
from typing import Any, Optional

import zigpy.types as t
from zigpy.zcl import Cluster, foundation
from zigpy.zcl.foundation import ZCLCommandDef


class Basic(Cluster):
    """Attributes for determining basic information about a
    device, setting user device information such as location,
    and enabling a device.
    """

    class PowerSource(t.enum8):
        """Power source enum."""

        Unknown = 0x00
        Mains_single_phase = 0x01
        Mains_three_phase = 0x02
        Battery = 0x03
        DC_Source = 0x04
        Emergency_Mains_Always_On = 0x05
        Emergency_Mains_Transfer_Switch = 0x06

        def __init__(self, *args, **kwargs):
            self.battery_backup = False

        @classmethod
        def deserialize(cls, data: bytes) -> tuple[bytes, bytes]:
            val, data = t.uint8_t.deserialize(data)
            r = cls(val & 0x7F)
            r.battery_backup = bool(val & 0x80)
            return r, data

    class PhysicalEnvironment(t.enum8):
        Unspecified_environment = 0x00
        # Mirror Capacity Available: for 0x0109 Profile Id only; use 0x71 moving forward
        # Atrium: defined for legacy devices with non-0x0109 Profile Id; use 0x70 moving
        #         forward

        # Note: This value is deprecated for Profile Id 0x0104. The value 0x01 is
        #       maintained for historical purposes and SHOULD only be used for backwards
        #       compatibility with devices developed before this specification. The 0x01
        #       value MUST be interpreted using the Profile Id of the endpoint upon
        #       which it is implemented. For endpoints with the Smart Energy Profile Id
        #       (0x0109) the value 0x01 has a meaning of Mirror. For endpoints with any
        #       other profile identifier, the value 0x01 has a meaning of Atrium.
        Mirror_or_atrium_legacy = 0x01
        Bar = 0x02
        Courtyard = 0x03
        Bathroom = 0x04
        Bedroom = 0x05
        Billiard_Room = 0x06
        Utility_Room = 0x07
        Cellar = 0x08
        Storage_Closet = 0x09
        Theater = 0x0A
        Office = 0x0B
        Deck = 0x0C
        Den = 0x0D
        Dining_Room = 0x0E
        Electrical_Room = 0x0F
        Elevator = 0x10
        Entry = 0x11
        Family_Room = 0x12
        Main_Floor = 0x13
        Upstairs = 0x14
        Downstairs = 0x15
        Basement = 0x16
        Gallery = 0x17
        Game_Room = 0x18
        Garage = 0x19
        Gym = 0x1A
        Hallway = 0x1B
        House = 0x1C
        Kitchen = 0x1D
        Laundry_Room = 0x1E
        Library = 0x1F
        Master_Bedroom = 0x20
        Mud_Room_small_room_for_coats_and_boots = 0x21
        Nursery = 0x22
        Pantry = 0x23
        Office_2 = 0x24
        Outside = 0x25
        Pool = 0x26
        Porch = 0x27
        Sewing_Room = 0x28
        Sitting_Room = 0x29
        Stairway = 0x2A
        Yard = 0x2B
        Attic = 0x2C
        Hot_Tub = 0x2D
        Living_Room = 0x2E
        Sauna = 0x2F
        Workshop = 0x30
        Guest_Bedroom = 0x31
        Guest_Bath = 0x32
        Back_Yard = 0x34
        Front_Yard = 0x35
        Patio = 0x36
        Driveway = 0x37
        Sun_Room = 0x38
        Grand_Room = 0x39
        Spa = 0x3A
        Whirlpool = 0x3B
        Shed = 0x3C
        Equipment_Storage = 0x3D
        Craft_Room = 0x3E
        Fountain = 0x3F
        Pond = 0x40
        Reception_Room = 0x41
        Breakfast_Room = 0x42
        Nook = 0x43
        Garden = 0x44
        Balcony = 0x45
        Panic_Room = 0x46
        Terrace = 0x47
        Roof = 0x48
        Toilet = 0x49
        Toilet_Main = 0x4A
        Outside_Toilet = 0x4B
        Shower_room = 0x4C
        Study = 0x4D
        Front_Garden = 0x4E
        Back_Garden = 0x4F
        Kettle = 0x50
        Television = 0x51
        Stove = 0x52
        Microwave = 0x53
        Toaster = 0x54
        Vacuum = 0x55
        Appliance = 0x56
        Front_Door = 0x57
        Back_Door = 0x58
        Fridge_Door = 0x59
        Medication_Cabinet_Door = 0x60
        Wardrobe_Door = 0x61
        Front_Cupboard_Door = 0x62
        Other_Door = 0x63
        Waiting_Room = 0x64
        Triage_Room = 0x65
        Doctors_Office = 0x66
        Patients_Private_Room = 0x67
        Consultation_Room = 0x68
        Nurse_Station = 0x69
        Ward = 0x6A
        Corridor = 0x6B
        Operating_Theatre = 0x6C
        Dental_Surgery_Room = 0x6D
        Medical_Imaging_Room = 0x6E
        Decontamination_Room = 0x6F
        Atrium = 0x70
        Mirror = 0x71
        Unknown_environment = 0xFF

    class AlarmMask(t.bitmap8):
        General_hardware_fault = 0x01
        General_software_fault = 0x02

    class DisableLocalConfig(t.bitmap8):
        Reset = 0x01
        Device_Configuration = 0x02

    class GenericDeviceClass(t.enum8):
        Lighting = 0x00

    class GenericLightingDeviceType(t.enum8):
        Incandescent = 0x00
        Spotlight_Halogen = 0x01
        Halogen_bulb = 0x02
        CFL = 0x03
        Linear_Fluorescent = 0x04
        LED_bulb = 0x05
        Spotlight_LED = 0x06
        LED_strip = 0x07
        LED_tube = 0x08
        Generic_indoor_luminaire = 0x09
        Generic_outdoor_luminaire = 0x0A
        Pendant_luminaire = 0x0B
        Floor_standing_luminaire = 0x0C
        Generic_Controller = 0xE0
        Wall_Switch = 0xE1
        Portable_remote_controller = 0xE2
        Motion_sensor = 0xE3
        # 0xe4 to 0xef Reserved
        Generic_actuator = 0xF0
        Wall_socket = 0xF1
        Gateway_Bridge = 0xF2
        Plug_in_unit = 0xF3
        Retrofit_actuator = 0xF4
        Unspecified = 0xFF

    cluster_id = 0x0000
    ep_attribute = "basic"
    attributes = {
        # Basic Device Information
        0x0000: ("zcl_version", t.uint8_t),
        0x0001: ("app_version", t.uint8_t),
        0x0002: ("stack_version", t.uint8_t),
        0x0003: ("hw_version", t.uint8_t),
        0x0004: ("manufacturer", t.CharacterString),
        0x0005: ("model", t.CharacterString),
        0x0006: ("date_code", t.CharacterString),
        0x0007: ("power_source", PowerSource),
        0x0008: ("generic_device_class", GenericDeviceClass),
        # Lighting is the only non-reserved device type
        0x0009: ("generic_device_type", GenericLightingDeviceType),
        0x000A: ("product_code", t.LVBytes),
        0x000B: ("product_url", t.CharacterString),
        0x000C: ("manufacturer_version_details", t.CharacterString),
        0x000D: ("serial_number", t.CharacterString),
        0x000E: ("product_label", t.CharacterString),
        # Basic Device Settings
        0x0010: ("location_desc", t.LimitedCharString(16)),
        0x0011: ("physical_env", PhysicalEnvironment),
        0x0012: ("device_enabled", t.Bool),
        0x0013: ("alarm_mask", AlarmMask),
        0x0014: ("disable_local_config", DisableLocalConfig),
        0x4000: ("sw_build_id", t.CharacterString),
        0xFFFD: ("cluster_revision", t.uint16_t),
        0xFFFE: ("attr_reporting_status", foundation.AttributeReportingStatus),
    }
    server_commands = {0x00: ZCLCommandDef("reset_fact_default", {}, False)}
    client_commands = {}


class PowerConfiguration(Cluster):
    """Attributes for determining more detailed information
    about a device’s power source(s), and for configuring
    under/over voltage alarms."""

    class MainsAlarmMask(t.bitmap8):
        Voltage_Too_Low = 0b00000001
        Voltage_Too_High = 0b00000010
        Power_Supply_Unavailable = 0b00000100

    class BatterySize(t.enum8):
        No_battery = 0x00
        Built_in = 0x01
        Other = 0x02
        AA = 0x03
        AAA = 0x04
        C = 0x05
        D = 0x06
        CR2 = 0x07
        CR123A = 0x08
        Unknown = 0xFF

    cluster_id = 0x0001
    name = "Power Configuration"
    ep_attribute = "power"
    attributes = {
        # Mains Information
        0x0000: ("mains_voltage", t.uint16_t),
        0x0001: ("mains_frequency", t.uint8_t),
        # Mains Settings
        0x0010: ("mains_alarm_mask", MainsAlarmMask),
        0x0011: ("mains_volt_min_thres", t.uint16_t),
        0x0012: ("mains_volt_max_thres", t.uint16_t),
        0x0013: ("mains_voltage_dwell_trip_point", t.uint16_t),
        # Battery Information
        0x0020: ("battery_voltage", t.uint8_t),
        0x0021: ("battery_percentage_remaining", t.uint8_t),
        # Battery Settings
        0x0030: ("battery_manufacturer", t.LimitedCharString(16)),
        0x0031: ("battery_size", BatterySize),
        0x0032: ("battery_a_hr_rating", t.uint16_t),  # measured in units of 10mAHr
        0x0033: ("battery_quantity", t.uint8_t),
        0x0034: ("battery_rated_voltage", t.uint8_t),  # measured in units of 100mV
        0x0035: ("battery_alarm_mask", t.bitmap8),
        0x0036: ("battery_volt_min_thres", t.uint8_t),
        0x0037: ("battery_volt_thres1", t.uint16_t),
        0x0038: ("battery_volt_thres2", t.uint16_t),
        0x0039: ("battery_volt_thres3", t.uint16_t),
        0x003A: ("battery_percent_min_thres", t.uint8_t),
        0x003B: ("battery_percent_thres1", t.uint8_t),
        0x003C: ("battery_percent_thres2", t.uint8_t),
        0x003D: ("battery_percent_thres3", t.uint8_t),
        0x003E: ("battery_alarm_state", t.bitmap32),
        # Battery 2 Information
        0x0040: ("battery_2_voltage", t.uint8_t),
        0x0041: ("battery_2_percentage_remaining", t.uint8_t),
        # Battery 2 Settings
        0x0050: ("battery_2_manufacturer", t.CharacterString),
        0x0051: ("battery_2_size", t.enum8),
        0x0052: ("battery_2_a_hr_rating", t.uint16_t),
        0x0053: ("battery_2_quantity", t.uint8_t),
        0x0054: ("battery_2_rated_voltage", t.uint8_t),
        0x0055: ("battery_2_alarm_mask", t.bitmap8),
        0x0056: ("battery_2_volt_min_thres", t.uint8_t),
        0x0057: ("battery_2_volt_thres1", t.uint16_t),
        0x0058: ("battery_2_volt_thres2", t.uint16_t),
        0x0059: ("battery_2_volt_thres3", t.uint16_t),
        0x005A: ("battery_2_percent_min_thres", t.uint8_t),
        0x005B: ("battery_2_percent_thres1", t.uint8_t),
        0x005C: ("battery_2_percent_thres2", t.uint8_t),
        0x005D: ("battery_2_percent_thres3", t.uint8_t),
        0x005E: ("battery_2_alarm_state", t.bitmap32),
        # Battery 3 Information
        0x0060: ("battery_3_voltage", t.uint8_t),
        0x0061: ("battery_3_percentage_remaining", t.uint8_t),
        # Battery 3 Settings
        0x0070: ("battery_3_manufacturer", t.CharacterString),
        0x0071: ("battery_3_size", t.enum8),
        0x0072: ("battery_3_a_hr_rating", t.uint16_t),
        0x0073: ("battery_3_quantity", t.uint8_t),
        0x0074: ("battery_3_rated_voltage", t.uint8_t),
        0x0075: ("battery_3_alarm_mask", t.bitmap8),
        0x0076: ("battery_3_volt_min_thres", t.uint8_t),
        0x0077: ("battery_3_volt_thres1", t.uint16_t),
        0x0078: ("battery_3_volt_thres2", t.uint16_t),
        0x0079: ("battery_3_volt_thres3", t.uint16_t),
        0x007A: ("battery_3_percent_min_thres", t.uint8_t),
        0x007B: ("battery_3_percent_thres1", t.uint8_t),
        0x007C: ("battery_3_percent_thres2", t.uint8_t),
        0x007D: ("battery_3_percent_thres3", t.uint8_t),
        0x007E: ("battery_3_alarm_state", t.bitmap32),
        0xFFFD: ("cluster_revision", t.uint16_t),
        0xFFFE: ("attr_reporting_status", foundation.AttributeReportingStatus),
    }
    server_commands = {}
    client_commands = {}


class DeviceTemperature(Cluster):
    """Attributes for determining information about a device’s
    internal temperature, and for configuring under/over
    temperature alarms."""

    class DeviceTempAlarmMask(t.bitmap8):
        Temp_too_low = 0b00000001
        Temp_too_high = 0b00000010

    cluster_id = 0x0002
    name = "Device Temperature"
    ep_attribute = "device_temperature"
    attributes = {
        # Device Temperature Information
        0x0000: ("current_temperature", t.int16s),
        0x0001: ("min_temp_experienced", t.int16s),
        0x0002: ("max_temp_experienced", t.int16s),
        0x0003: ("over_temp_total_dwell", t.uint16_t),
        # Device Temperature Settings
        0x0010: ("dev_temp_alarm_mask", DeviceTempAlarmMask),
        0x0011: ("low_temp_thres", t.int16s),
        0x0012: ("high_temp_thres", t.int16s),
        0x0013: ("low_temp_dwell_trip_point", t.uint24_t),
        0x0014: ("high_temp_dwell_trip_point", t.uint24_t),
        0xFFFD: ("cluster_revision", t.uint16_t),
        0xFFFE: ("attr_reporting_status", foundation.AttributeReportingStatus),
    }
    server_commands = {}
    client_commands = {}


class Identify(Cluster):
    """Attributes and commands for putting a device into
    Identification mode (e.g. flashing a light)"""

    class EffectIdentifier(t.enum8):
        Blink = 0x00
        Breathe = 0x01
        Okay = 0x02
        Channel_change = 0x03
        Finish_effect = 0xFE
        Stop_effect = 0xFF

    class EffectVariant(t.enum8):
        Default = 0x00

    cluster_id = 0x0003
    ep_attribute = "identify"
    attributes = {
        0x0000: ("identify_time", t.uint16_t),
        # 0x0001: ("identify_commission_state", t.bitmap8),
        0xFFFD: ("cluster_revision", t.uint16_t),
        0xFFFE: ("attr_reporting_status", foundation.AttributeReportingStatus),
    }
    server_commands = {
        0x00: ZCLCommandDef("identify", {"identify_time": t.uint16_t}, False),
        0x01: ZCLCommandDef("identify_query", {}, False),
        # 0x02: ("ezmode_invoke", (t.bitmap8,), False),
        # 0x03: ("update_commission_state", (t.bitmap8,), False),
        0x40: ZCLCommandDef(
            "trigger_effect",
            {"effect_id": EffectIdentifier, "effect_variant": EffectVariant},
            False,
        ),
    }
    client_commands = {
        0x00: ZCLCommandDef("identify_query_response", {"timeout": t.uint16_t}, True)
    }


class Groups(Cluster):
    """Attributes and commands for group configuration and
    manipulation."""

    class NameSupport(t.bitmap8):
        Supported = 0b10000000

    cluster_id = 0x0004
    ep_attribute = "groups"
    attributes = {
        0x0000: ("name_support", NameSupport),
        0xFFFD: ("cluster_revision", t.uint16_t),
        0xFFFE: ("attr_reporting_status", foundation.AttributeReportingStatus),
    }
    server_commands = {
        0x00: ZCLCommandDef(
            "add",
            {"group_id": t.Group, "group_name": t.LimitedCharString(16)},
            False,
        ),
        0x01: ZCLCommandDef("view", {"group_id": t.Group}, False),
        0x02: ZCLCommandDef("get_membership", {"groups": t.LVList[t.Group]}, False),
        0x03: ZCLCommandDef("remove", {"group_id": t.Group}, False),
        0x04: ZCLCommandDef("remove_all", {}, False),
        0x05: ZCLCommandDef(
            "add_if_identifying",
            {"group_id": t.Group, "group_name": t.LimitedCharString(16)},
            False,
        ),
    }
    client_commands = {
        0x00: ZCLCommandDef(
            "add_response",
            {"status": foundation.Status, "group_id": t.Group},
            True,
        ),
        0x01: ZCLCommandDef(
            "view_response",
            {
                "status": foundation.Status,
                "group_id": t.Group,
                "group_name": t.LimitedCharString(16),
            },
            True,
        ),
        0x02: ZCLCommandDef(
            "get_membership_response",
            {"capacity": t.uint8_t, "groups": t.LVList[t.Group]},
            True,
        ),
        0x03: ZCLCommandDef(
            "remove_response",
            {"status": foundation.Status, "group_id": t.Group},
            True,
        ),
    }


class Scenes(Cluster):
    """Attributes and commands for scene configuration and
    manipulation."""

    class NameSupport(t.bitmap8):
        Supported = 0b10000000

    cluster_id = 0x0005
    ep_attribute = "scenes"
    attributes = {
        # Scene Management Information
        0x0000: ("count", t.uint8_t),
        0x0001: ("current_scene", t.uint8_t),
        0x0002: ("current_group", t.uint16_t),
        0x0003: ("scene_valid", t.Bool),
        0x0004: ("name_support", NameSupport),
        0x0005: ("last_configured_by", t.EUI64),
        0xFFFD: ("cluster_revision", t.uint16_t),
        0xFFFE: ("attr_reporting_status", foundation.AttributeReportingStatus),
    }
    server_commands = {
        0x00: ZCLCommandDef(
            "add",
            {
                "group_id": t.Group,
                "scene_id": t.uint8_t,
                "transition_time": t.uint16_t,
                "scene_name": t.LimitedCharString(16),
            },
            False,
        ),  # TODO: + extension field sets
        0x01: ZCLCommandDef(
            "view", {"group_id": t.Group, "scene_id": t.uint8_t}, False
        ),
        0x02: ZCLCommandDef(
            "remove", {"group_id": t.Group, "scene_id": t.uint8_t}, False
        ),
        0x03: ZCLCommandDef("remove_all", {"group_id": t.Group}, False),
        0x04: ZCLCommandDef(
            "store", {"group_id": t.Group, "scene_id": t.uint8_t}, False
        ),
        0x05: ZCLCommandDef(
            "recall",
            {
                "group_id": t.Group,
                "scene_id": t.uint8_t,
                "transition_time?": t.uint16_t,
            },
            False,
        ),
        0x06: ZCLCommandDef("get_scene_membership", {"group_id": t.Group}, False),
        0x40: ZCLCommandDef(
            "enhanced_add",
            {
                "group_id": t.Group,
                "scene_id": t.uint8_t,
                "transition_time": t.uint16_t,
                "scene_name": t.LimitedCharString(16),
            },
            False,
        ),
        0x41: ZCLCommandDef(
            "enhanced_view", {"group_id": t.Group, "scene_id": t.uint8_t}, False
        ),
        0x42: ZCLCommandDef(
            "copy",
            {
                "mode": t.uint8_t,
                "group_id_from": t.uint16_t,
                "scene_id_from": t.uint8_t,
                "group_id_to": t.uint16_t,
                "scene_id_to": t.uint8_t,
            },
            False,
        ),
    }
    client_commands = {
        0x00: ZCLCommandDef(
            "add_response",
            {"status": foundation.Status, "group_id": t.Group, "scene_id": t.uint8_t},
            True,
        ),
        0x01: ZCLCommandDef(
            "view_response",
            {
                "status": foundation.Status,
                "group_id": t.Group,
                "scene_id": t.uint8_t,
                "transition_time?": t.uint16_t,
                "scene_name?": t.LimitedCharString(16),
            },
            True,
        ),  # TODO: + extension field sets
        0x02: ZCLCommandDef(
            "remove_response",
            {"status": foundation.Status, "group_id": t.Group, "scene_id": t.uint8_t},
            True,
        ),
        0x03: ZCLCommandDef(
            "remove_all_response",
            {"status": foundation.Status, "group_id": t.Group},
            True,
        ),
        0x04: ZCLCommandDef(
            "store_response",
            {"status": foundation.Status, "group_id": t.Group, "scene_id": t.uint8_t},
            True,
        ),
        0x06: ZCLCommandDef(
            "get_scene_membership_response",
            {
                "status": foundation.Status,
                "capacity": t.uint8_t,
                "group_id": t.Group,
                "scenes?": t.LVList[t.uint8_t],
            },
            True,
        ),
        0x40: ZCLCommandDef(
            "enhanced_add_response",
            {"status": foundation.Status, "group_id": t.Group, "scene_id": t.uint8_t},
            True,
        ),
        0x41: ZCLCommandDef(
            "enhanced_view_response",
            {
                "status": foundation.Status,
                "group_id": t.Group,
                "scene_id": t.uint8_t,
                "transition_time?": t.uint16_t,
                "scene_name?": t.LimitedCharString(16),
            },
            True,
        ),  # TODO: + extension field sets
        0x42: ZCLCommandDef(
            "copy_response",
            {"status": foundation.Status, "group_id": t.Group, "scene_id": t.uint8_t},
            True,
        ),
    }


class OnOff(Cluster):
    """Attributes and commands for switching devices between
    ‘On’ and ‘Off’ states."""

    class StartUpOnOff(t.enum8):
        Off = 0x00
        On = 0x01
        Toggle = 0x02
        PreviousValue = 0xFF

    class OffEffectIdentifier(t.enum8):
        Delayed_All_Off = 0x00
        Dying_Light = 0x01

    DELAYED_ALL_OFF_FADE_TO_OFF = 0x00
    DELAYED_ALL_OFF_NO_FADE = 0x01
    DELAYED_ALL_OFF_DIM_THEN_FADE_TO_OFF = 0x02

    DYING_LIGHT_DIM_UP_THEN_FADE_TO_OFF = 0x00

    cluster_id = 0x0006
    name = "On/Off"
    ep_attribute = "on_off"
    attributes = {
        0x0000: ("on_off", t.Bool),
        0x4000: ("global_scene_control", t.Bool),
        0x4001: ("on_time", t.uint16_t),
        0x4002: ("off_wait_time", t.uint16_t),
        0x4003: ("start_up_on_off", StartUpOnOff),
        0xFFFD: ("cluster_revision", t.uint16_t),
        0xFFFE: ("attr_reporting_status", foundation.AttributeReportingStatus),
    }
    server_commands = {
        0x00: ZCLCommandDef("off", {}, False),
        0x01: ZCLCommandDef("on", {}, False),
        0x02: ZCLCommandDef("toggle", {}, False),
        0x40: ZCLCommandDef(
            "off_with_effect",
            {"effect_id": OffEffectIdentifier, "effect_variant": t.uint8_t},
            False,
        ),
        0x41: ZCLCommandDef("on_with_recall_global_scene", {}, False),
        0x42: ZCLCommandDef(
            "on_with_timed_off",
            {
                "on_off_control": t.uint8_t,
                "on_time": t.uint16_t,
                "off_wait_time": t.uint16_t,
            },
            False,
        ),
    }
    client_commands = {}


class OnOffConfiguration(Cluster):
    """Attributes and commands for configuring On/Off
    switching devices"""

    class SwitchType(t.enum8):
        Toggle = 0x00
        Momentary = 0x01
        Multifunction = 0x02

    class SwitchActions(t.enum8):
        OnOff = 0x00
        OffOn = 0x01
        ToggleToggle = 0x02

    cluster_id = 0x0007
    name = "On/Off Switch Configuration"
    ep_attribute = "on_off_config"
    attributes = {
        0x0000: ("switch_type", SwitchType),
        0x0010: ("switch_actions", SwitchActions),
        0xFFFD: ("cluster_revision", t.uint16_t),
        0xFFFE: ("attr_reporting_status", foundation.AttributeReportingStatus),
    }
    server_commands = {}
    client_commands = {}


class LevelControl(Cluster):
    """Attributes and commands for controlling devices that
    can be set to a level between fully ‘On’ and fully ‘Off’."""

<<<<<<< HEAD
    class MoveMode(t.enum8):
        Up = 0x00
        Down = 0x01

    class StepMode(t.enum8):
        Up = 0x00
        Down = 0x01

    class StartUpCurrentLevel(t.enum8):
        Minimum = 0x00
        PreviousValue = 0xFF

=======
>>>>>>> 6aea2b19
    cluster_id = 0x0008
    name = "Level control"
    ep_attribute = "level"
    attributes = {
        0x0000: ("current_level", t.uint8_t),
        0x0001: ("remaining_time", t.uint16_t),
        0x0002: ("min_level", t.uint8_t),
        0x0003: ("max_level", t.uint8_t),
        0x0004: ("current_frequency", t.uint16_t),
        0x0005: ("min_frequency", t.uint16_t),
        0x0006: ("max_frequency", t.uint16_t),
        0x0010: ("on_off_transition_time", t.uint16_t),
        0x0011: ("on_level", t.uint8_t),
        0x0012: ("on_transition_time", t.uint16_t),
        0x0013: ("off_transition_time", t.uint16_t),
        0x0014: ("default_move_rate", t.uint8_t),
<<<<<<< HEAD
        0x000F: ("options", t.bitmap8),
        0x4000: ("start_up_current_level", StartUpCurrentLevel),
        0xFFFD: ("cluster_revision", t.uint16_t),
        0xFFFE: ("attr_reporting_status", foundation.AttributeReportingStatus),
=======
        0x4000: ("start_up_current_level", t.uint8_t),
>>>>>>> 6aea2b19
    }
    server_commands = {
        0x00: ZCLCommandDef(
            "move_to_level",
            {
                "level": t.uint8_t,
                "transition_time": t.uint16_t,
                "options_mask?": t.bitmap8,
                "options_override?": t.bitmap8,
            },
            False,
        ),
        0x01: ZCLCommandDef(
            "move",
            {
                "move_mode": MoveMode,
                "rate": t.uint8_t,
                "options_mask?": t.bitmap8,
                "options_override?": t.bitmap8,
            },
            False,
        ),
        0x02: ZCLCommandDef(
            "step",
            {
                "step_mode": StepMode,
                "step_size": t.uint8_t,
                "transition_time": t.uint16_t,
                "options_mask?": t.bitmap8,
                "options_override?": t.bitmap8,
            },
            False,
        ),
        0x03: ZCLCommandDef(
            "stop",
            {
                "options_mask?": t.bitmap8,
                "options_override?": t.bitmap8,
            },
            False,
        ),
        0x04: ZCLCommandDef(
            "move_to_level_with_on_off",
            {"level": t.uint8_t, "transition_time": t.uint16_t},
            False,
        ),
        0x05: ZCLCommandDef(
            "move_with_on_off", {"move_mode": MoveMode, "rate": t.uint8_t}, False
        ),
        0x06: ZCLCommandDef(
            "step_with_on_off",
            {
                "step_mode": StepMode,
                "step_size": t.uint8_t,
                "transition_time": t.uint16_t,
            },
            False,
        ),
        0x07: ZCLCommandDef("stop_with_on_off", {}, False),
        0x08: ZCLCommandDef(
            "move_to_closest_frequency", {"frequency": t.uint16_t}, False
        ),
    }
    client_commands = {}


class Alarms(Cluster):
    """Attributes and commands for sending notifications and
    configuring alarm functionality."""

    cluster_id = 0x0009
    ep_attribute = "alarms"
    attributes = {
        # Alarm Information
        0x0000: ("alarm_count", t.uint16_t),
        0xFFFD: ("cluster_revision", t.uint16_t),
        0xFFFE: ("attr_reporting_status", foundation.AttributeReportingStatus),
    }
    server_commands = {
        0x00: ZCLCommandDef(
            "reset", {"alarm_code": t.uint8_t, "cluster_id": t.uint16_t}, False
        ),
        0x01: ZCLCommandDef("reset_all", {}, False),
        0x02: ZCLCommandDef("get_alarm", {}, False),
        0x03: ZCLCommandDef("reset_log", {}, False),
        # 0x04: ("publish_event_log", {}, False),
    }
    client_commands = {
        0x00: ZCLCommandDef(
            "alarm", {"alarm_code": t.uint8_t, "cluster_id": t.uint16_t}, False
        ),
        0x01: ZCLCommandDef(
            "get_alarm_response",
            {
                "status": foundation.Status,
                "alarm_code?": t.uint8_t,
                "cluster_id?": t.uint16_t,
                "timestamp?": t.uint32_t,
            },
            True,
        ),
        # 0x02: ("get_event_log", {}, False),
    }


class Time(Cluster):
    """Attributes and commands that provide a basic interface
    to a real-time clock."""

    class TimeStatus(t.bitmap8):
        Master = 0b00000001
        Synchronized = 0b00000010
        Master_for_Zone_and_DST = 0b00000100
        Superseding = 0b00001000

    cluster_id = 0x000A
    ep_attribute = "time"
    attributes = {
        0x0000: ("time", t.UTCTime),
        0x0001: ("time_status", t.bitmap8),
        0x0002: ("time_zone", t.int32s),
        0x0003: ("dst_start", t.uint32_t),
        0x0004: ("dst_end", t.uint32_t),
        0x0005: ("dst_shift", t.int32s),
        0x0006: ("standard_time", t.StandardTime),
        0x0007: ("local_time", t.LocalTime),
        0x0008: ("last_set_time", t.UTCTime),
        0x0009: ("valid_until_time", t.UTCTime),
        0xFFFD: ("cluster_revision", t.uint16_t),
        0xFFFE: ("attr_reporting_status", foundation.AttributeReportingStatus),
    }
    server_commands = {}
    client_commands = {}

    def handle_cluster_general_request(
        self,
        hdr: foundation.ZCLHeader,
        *args: list[Any],
        dst_addressing: Optional[
            t.Addressing.Group | t.Addressing.IEEE | t.Addressing.NWK
        ] = None,
    ):
        if hdr.command_id == foundation.GeneralCommand.Read_Attributes:
            data = {}
            for attr in args[0][0]:
                if attr == 0:
                    epoch = datetime(2000, 1, 1, 0, 0, 0, 0)
                    diff = datetime.utcnow() - epoch
                    data[attr] = diff.total_seconds()
                elif attr == 1:
                    data[attr] = 7
                elif attr == 2:
                    diff = datetime.fromtimestamp(86400) - datetime.utcfromtimestamp(
                        86400
                    )
                    data[attr] = diff.total_seconds()
                elif attr == 7:
                    epoch = datetime(2000, 1, 1, 0, 0, 0, 0)
                    diff = datetime.now() - epoch
                    data[attr] = diff.total_seconds()
                else:
                    data[attr] = None
            self.create_catching_task(self.read_attributes_rsp(data, tsn=hdr.tsn))


class RSSILocation(Cluster):
    """Attributes and commands that provide a means for
    exchanging location information and channel parameters
    among devices."""

    cluster_id = 0x000B
    ep_attribute = "rssi_location"
    attributes = {
        # Location Information
        0x0000: ("type", t.uint8_t),
        0x0001: ("method", t.enum8),
        0x0002: ("age", t.uint16_t),
        0x0003: ("quality_measure", t.uint8_t),
        0x0004: ("num_of_devices", t.uint8_t),
        # Location Settings
        0x0010: ("coordinate1", t.int16s),
        0x0011: ("coordinate2", t.int16s),
        0x0012: ("coordinate3", t.int16s),
        0x0013: ("power", t.int16s),
        0x0014: ("path_loss_exponent", t.uint16_t),
        0x0015: ("reporting_period", t.uint16_t),
        0x0016: ("calc_period", t.uint16_t),
        0x0017: ("num_rssi_measurements", t.uint8_t),
        0xFFFD: ("cluster_revision", t.uint16_t),
        0xFFFE: ("attr_reporting_status", foundation.AttributeReportingStatus),
    }
    server_commands = {
        0x00: ZCLCommandDef(
            "set_absolute_location",
            {
                "coordinate1": t.int16s,
                "coordinate2": t.int16s,
                "coordinate3": t.int16s,
                "power": t.int16s,
                "path_loss_exponent": t.uint16_t,
            },
            False,
        ),
        0x01: ZCLCommandDef(
            "set_dev_config",
            {
                "power": t.int16s,
                "path_loss_exponent": t.uint16_t,
                "calculation_period": t.uint16_t,
                "num_rssi_measurements": t.uint8_t,
                "reporting_period": t.uint16_t,
            },
            False,
        ),
        0x02: ZCLCommandDef("get_dev_config", {"target_addr": t.EUI64}, False),
        0x03: ZCLCommandDef(
            "get_location_data",
            {"packed": t.bitmap8, "num_responses": t.uint8_t, "target_addr": t.EUI64},
            False,
        ),
        0x04: ZCLCommandDef(
            "rssi_response",
            {
                "replying_device": t.EUI64,
                "x": t.int16s,
                "y": t.int16s,
                "z": t.int16s,
                "rssi": t.int8s,
                "num_rssi_measurements": t.uint8_t,
            },
            True,
        ),
        0x05: ZCLCommandDef(
            "send_pings",
            {
                "target_addr": t.EUI64,
                "num_rssi_measurements": t.uint8_t,
                "calculation_period": t.uint16_t,
            },
            False,
        ),
        0x06: ZCLCommandDef(
            "anchor_node_announce",
            {
                "anchor_node_ieee_addr": t.EUI64,
                "x": t.int16s,
                "y": t.int16s,
                "z": t.int16s,
            },
            False,
        ),
    }

    class NeighborInfo(t.Struct):
        neighbor: t.EUI64
        x: t.int16s
        y: t.int16s
        z: t.int16s
        rssi: t.int8s
        num_measurements: t.uint8_t

    client_commands = {
        0x00: ZCLCommandDef(
            "dev_config_response",
            {
                "status": foundation.Status,
                "power?": t.int16s,
                "path_loss_exponent?": t.uint16_t,
                "calculation_period?": t.uint16_t,
                "num_rssi_measurements?": t.uint8_t,
                "reporting_period?": t.uint16_t,
            },
            True,
        ),
        0x01: ZCLCommandDef(
            "location_data_response",
            {
                "status": foundation.Status,
                "location_type?": t.uint8_t,
                "coordinate1?": t.int16s,
                "coordinate2?": t.int16s,
                "coordinate3?": t.int16s,
                "power?": t.uint16_t,
                "path_loss_exponent?": t.uint8_t,
                "location_method?": t.uint8_t,
                "quality_measure?": t.uint8_t,
                "location_age?": t.uint16_t,
            },
            True,
        ),
        0x02: ZCLCommandDef("location_data_notification", {}, False),
        0x03: ZCLCommandDef("compact_location_data_notification", {}, False),
        0x04: ZCLCommandDef("rssi_ping", {"location_type": t.uint8_t}, False),  # data8
        0x05: ZCLCommandDef("rssi_req", {}, False),
        0x06: ZCLCommandDef(
            "report_rssi_measurements",
            {"measuring_device": t.EUI64, "neighbors": t.LVList[NeighborInfo]},
            False,
        ),
        0x07: ZCLCommandDef(
            "request_own_location", {"ieee_of_blind_node": t.EUI64}, False
        ),
    }


class AnalogInput(Cluster):
    cluster_id = 0x000C
    ep_attribute = "analog_input"
    attributes = {
        0x001C: ("description", t.CharacterString),
        0x0041: ("max_present_value", t.Single),
        0x0045: ("min_present_value", t.Single),
        0x0051: ("out_of_service", t.Bool),
        0x0055: ("present_value", t.Single),
        0x0067: ("reliability", t.enum8),
        0x006A: ("resolution", t.Single),
        0x006F: ("status_flags", t.bitmap8),
        0x0075: ("engineering_units", t.enum16),
        0x0100: ("application_type", t.uint32_t),
        0xFFFD: ("cluster_revision", t.uint16_t),
        0xFFFE: ("attr_reporting_status", foundation.AttributeReportingStatus),
    }
    server_commands = {}
    client_commands = {}


class AnalogOutput(Cluster):
    cluster_id = 0x000D
    ep_attribute = "analog_output"
    attributes = {
        0x001C: ("description", t.CharacterString),
        0x0041: ("max_present_value", t.Single),
        0x0045: ("min_present_value", t.Single),
        0x0051: ("out_of_service", t.Bool),
        0x0055: ("present_value", t.Single),
        # 0x0057: ('priority_array', TODO.array),  # Array of 16 structures of (boolean,
        # single precision)
        0x0067: ("reliability", t.enum8),
        0x0068: ("relinquish_default", t.Single),
        0x006A: ("resolution", t.Single),
        0x006F: ("status_flags", t.bitmap8),
        0x0075: ("engineering_units", t.enum16),
        0x0100: ("application_type", t.uint32_t),
        0xFFFD: ("cluster_revision", t.uint16_t),
        0xFFFE: ("attr_reporting_status", foundation.AttributeReportingStatus),
    }
    server_commands = {}
    client_commands = {}


class AnalogValue(Cluster):
    cluster_id = 0x000E
    ep_attribute = "analog_value"
    attributes = {
        0x001C: ("description", t.CharacterString),
        0x0051: ("out_of_service", t.Bool),
        0x0055: ("present_value", t.Single),
        # 0x0057: ('priority_array', TODO.array),  # Array of 16 structures of (boolean,
        # single precision)
        0x0067: ("reliability", t.enum8),
        0x0068: ("relinquish_default", t.Single),
        0x006F: ("status_flags", t.bitmap8),
        0x0075: ("engineering_units", t.enum16),
        0x0100: ("application_type", t.uint32_t),
        0xFFFD: ("cluster_revision", t.uint16_t),
        0xFFFE: ("attr_reporting_status", foundation.AttributeReportingStatus),
    }
    server_commands = {}
    client_commands = {}


class BinaryInput(Cluster):
    cluster_id = 0x000F
    name = "Binary Input (Basic)"
    ep_attribute = "binary_input"
    attributes = {
        0x0004: ("active_text", t.CharacterString),
        0x001C: ("description", t.CharacterString),
        0x002E: ("inactive_text", t.CharacterString),
        0x0051: ("out_of_service", t.Bool),
        0x0054: ("polarity", t.enum8),
        0x0055: ("present_value", t.Bool),
        0x0067: ("reliability", t.enum8),
        0x006F: ("status_flags", t.bitmap8),
        0x0100: ("application_type", t.uint32_t),
        0xFFFD: ("cluster_revision", t.uint16_t),
        0xFFFE: ("attr_reporting_status", foundation.AttributeReportingStatus),
    }
    server_commands = {}
    client_commands = {}


class BinaryOutput(Cluster):
    cluster_id = 0x0010
    ep_attribute = "binary_output"
    attributes = {
        0x0004: ("active_text", t.CharacterString),
        0x001C: ("description", t.CharacterString),
        0x002E: ("inactive_text", t.CharacterString),
        0x0042: ("minimum_off_time", t.uint32_t),
        0x0043: ("minimum_on_time", t.uint32_t),
        0x0051: ("out_of_service", t.Bool),
        0x0054: ("polarity", t.enum8),
        0x0055: ("present_value", t.Bool),
        # 0x0057: ('priority_array', TODO.array),  # Array of 16 structures of (boolean,
        # single precision)
        0x0067: ("reliability", t.enum8),
        0x0068: ("relinquish_default", t.Bool),
        0x006F: ("status_flags", t.bitmap8),
        0x0100: ("application_type", t.uint32_t),
        0xFFFD: ("cluster_revision", t.uint16_t),
        0xFFFE: ("attr_reporting_status", foundation.AttributeReportingStatus),
    }
    server_commands = {}
    client_commands = {}


class BinaryValue(Cluster):
    cluster_id = 0x0011
    ep_attribute = "binary_value"
    attributes = {
        0x0004: ("active_text", t.CharacterString),
        0x001C: ("description", t.CharacterString),
        0x002E: ("inactive_text", t.CharacterString),
        0x0042: ("minimum_off_time", t.uint32_t),
        0x0043: ("minimum_on_time", t.uint32_t),
        0x0051: ("out_of_service", t.Bool),
        0x0055: ("present_value", t.Single),
        # 0x0057: ('priority_array', TODO.array),  # Array of 16 structures of (boolean,
        # single precision)
        0x0067: ("reliability", t.enum8),
        0x0068: ("relinquish_default", t.Single),
        0x006F: ("status_flags", t.bitmap8),
        0x0100: ("application_type", t.uint32_t),
        0xFFFD: ("cluster_revision", t.uint16_t),
        0xFFFE: ("attr_reporting_status", foundation.AttributeReportingStatus),
    }
    server_commands = {}
    client_commands = {}


class MultistateInput(Cluster):
    cluster_id = 0x0012
    ep_attribute = "multistate_input"
    attributes = {
        0x000E: ("state_text", t.List[t.CharacterString]),
        0x001C: ("description", t.CharacterString),
        0x004A: ("number_of_states", t.uint16_t),
        0x0051: ("out_of_service", t.Bool),
        0x0055: ("present_value", t.Single),
        # 0x0057: ('priority_array', TODO.array),  # Array of 16 structures of (boolean,
        # single precision)
        0x0067: ("reliability", t.enum8),
        0x006F: ("status_flags", t.bitmap8),
        0x0100: ("application_type", t.uint32_t),
        0xFFFD: ("cluster_revision", t.uint16_t),
        0xFFFE: ("attr_reporting_status", foundation.AttributeReportingStatus),
    }
    server_commands = {}
    client_commands = {}


class MultistateOutput(Cluster):
    cluster_id = 0x0013
    ep_attribute = "multistate_output"
    attributes = {
        0x000E: ("state_text", t.List[t.CharacterString]),
        0x001C: ("description", t.CharacterString),
        0x004A: ("number_of_states", t.uint16_t),
        0x0051: ("out_of_service", t.Bool),
        0x0055: ("present_value", t.Single),
        # 0x0057: ('priority_array', TODO.array),  # Array of 16 structures of (boolean,
        # single precision)
        0x0067: ("reliability", t.enum8),
        0x0068: ("relinquish_default", t.Single),
        0x006F: ("status_flags", t.bitmap8),
        0x0100: ("application_type", t.uint32_t),
        0xFFFD: ("cluster_revision", t.uint16_t),
        0xFFFE: ("attr_reporting_status", foundation.AttributeReportingStatus),
    }
    server_commands = {}
    client_commands = {}


class MultistateValue(Cluster):
    cluster_id = 0x0014
    ep_attribute = "multistate_value"
    attributes = {
        0x000E: ("state_text", t.List[t.CharacterString]),
        0x001C: ("description", t.CharacterString),
        0x004A: ("number_of_states", t.uint16_t),
        0x0051: ("out_of_service", t.Bool),
        0x0055: ("present_value", t.Single),
        # 0x0057: ('priority_array', TODO.array),  # Array of 16 structures of (boolean,
        # single precision)
        0x0067: ("reliability", t.enum8),
        0x0068: ("relinquish_default", t.Single),
        0x006F: ("status_flags", t.bitmap8),
        0x0100: ("application_type", t.uint32_t),
        0xFFFD: ("cluster_revision", t.uint16_t),
        0xFFFE: ("attr_reporting_status", foundation.AttributeReportingStatus),
    }
    server_commands = {}
    client_commands = {}


class Commissioning(Cluster):
    """Attributes and commands for commissioning and
    managing a ZigBee device."""

    cluster_id = 0x0015
    ep_attribute = "commissioning"
    attributes = {
        # Startup Parameters
        0x0000: ("short_address", t.uint16_t),
        0x0001: ("extended_pan_id", t.EUI64),
        0x0002: ("pan_id", t.uint16_t),
        0x0003: ("channelmask", t.Channels),
        0x0004: ("protocol_version", t.uint8_t),
        0x0005: ("stack_profile", t.uint8_t),
        0x0006: ("startup_control", t.enum8),
        0x0010: ("trust_center_address", t.EUI64),
        0x0011: ("trust_center_master_key", t.KeyData),
        0x0012: ("network_key", t.KeyData),
        0x0013: ("use_insecure_join", t.Bool),
        0x0014: ("preconfigured_link_key", t.KeyData),
        0x0015: ("network_key_seq_num", t.uint8_t),
        0x0016: ("network_key_type", t.enum8),
        0x0017: ("network_manager_address", t.uint16_t),
        # Join Parameters
        0x0020: ("scan_attempts", t.uint8_t),
        0x0021: ("time_between_scans", t.uint16_t),
        0x0022: ("rejoin_interval", t.uint16_t),
        0x0023: ("max_rejoin_interval", t.uint16_t),
        # End Device Parameters
        0x0030: ("indirect_poll_rate", t.uint16_t),
        0x0031: ("parent_retry_threshold", t.uint8_t),
        # Concentrator Parameters
        0x0040: ("concentrator_flag", t.Bool),
        0x0041: ("concentrator_radius", t.uint8_t),
        0x0042: ("concentrator_discovery_time", t.uint8_t),
        0xFFFD: ("cluster_revision", t.uint16_t),
        0xFFFE: ("attr_reporting_status", foundation.AttributeReportingStatus),
    }
    server_commands = {
        0x00: ZCLCommandDef(
            "restart_device",
            {"options": t.bitmap8, "delay": t.uint8_t, "jitter": t.uint8_t},
            False,
        ),
        0x01: ZCLCommandDef(
            "save_startup_parameters", {"options": t.bitmap8, "index": t.uint8_t}, False
        ),
        0x02: ZCLCommandDef(
            "restore_startup_parameters",
            {"options": t.bitmap8, "index": t.uint8_t},
            False,
        ),
        0x03: ZCLCommandDef(
            "reset_startup_parameters",
            {"options": t.bitmap8, "index": t.uint8_t},
            False,
        ),
    }
    client_commands = {
        0x00: ZCLCommandDef(
            "restart_device_response", {"status": foundation.Status}, True
        ),
        0x01: ZCLCommandDef(
            "save_startup_params_response", {"status": foundation.Status}, True
        ),
        0x02: ZCLCommandDef(
            "restore_startup_params_response", {"status": foundation.Status}, True
        ),
        0x03: ZCLCommandDef(
            "reset_startup_params_response", {"status": foundation.Status}, True
        ),
    }


class Partition(Cluster):
    cluster_id = 0x0016
    ep_attribute = "partition"
    attributes = {
        0xFFFD: ("cluster_revision", t.uint16_t),
        0xFFFE: ("attr_reporting_status", foundation.AttributeReportingStatus),
    }
    server_commands = {}
    client_commands = {}


class Ota(Cluster):
    class ImageUpgradeStatus(t.enum8):
        Normal = 0x00
        Download_in_progress = 0x01
        Download_complete = 0x02
        Waiting_to_upgrade = 0x03
        Count_down = 0x04
        Wait_for_more = 0x05
        Waiting_to_Upgrade_via_External_Event = 0x06

    class UpgradeActivationPolicy(t.enum8):
        OTA_server_allowed = 0x00
        Out_of_band_allowed = 0x01

    class UpgradeTimeoutPolicy(t.enum8):
        Apply_after_timeout = 0x00
        Do_not_apply_after_timeout = 0x01

    class ImageNotifyPayloadType(t.enum8):
        QueryJitter = 0x00
        QueryJitter_ManufacturerCode = 0x01
        QueryJitter_ManufacturerCode_ImageType = 0x02
        QueryJitter_ManufacturerCode_ImageType_NewFileVersion = 0x03

    cluster_id = 0x0019
    ep_attribute = "ota"
    attributes = {
        0x0000: ("upgrade_server_id", t.EUI64),
        0x0001: ("file_offset", t.uint32_t),
        0x0002: ("current_file_version", t.uint32_t),
        0x0003: ("current_zigbee_stack_version", t.uint16_t),
        0x0004: ("downloaded_file_version", t.uint32_t),
        0x0005: ("downloaded_zigbee_stack_version", t.uint16_t),
        0x0006: ("image_upgrade_status", ImageUpgradeStatus),
        0x0007: ("manufacturer_id", t.uint16_t),
        0x0008: ("image_type_id", t.uint16_t),
        0x0009: ("minimum_block_req_delay", t.uint16_t),
        0x000A: ("image_stamp", t.uint32_t),
        0x000B: ("upgrade_activation_policy", UpgradeActivationPolicy),
        0x000C: ("upgrade_timeout_policy", UpgradeTimeoutPolicy),
        0xFFFD: ("cluster_revision", t.uint16_t),
        0xFFFE: ("attr_reporting_status", foundation.AttributeReportingStatus),
    }
    server_commands = {
        0x01: ZCLCommandDef(
            "query_next_image",
            {
                "field_control": t.uint8_t,
                "manufacturer_code": t.uint16_t,
                "image_type": t.uint16_t,
                "current_file_version": t.uint32_t,
                "hardware_version?": t.uint16_t,
            },
            False,
        ),
        0x03: ZCLCommandDef(
            "image_block",
            {
                "field_control": t.uint8_t,
                "manufacturer_code": t.uint16_t,
                "image_type": t.uint16_t,
                "file_version": t.uint32_t,
                "file_offset": t.uint32_t,
                "maximum_data_size": t.uint8_t,
                "request_node_addr?": t.EUI64,
                "minumum_block_period?": t.uint16_t,
            },
            False,
        ),
        0x04: ZCLCommandDef(
            "image_page",
            {
                "field_control": t.uint8_t,
                "manufacturer_code": t.uint16_t,
                "image_type": t.uint16_t,
                "file_version": t.uint32_t,
                "file_offset": t.uint32_t,
                "maximum_data_size": t.uint8_t,
                "page_size": t.uint16_t,
                "response_spacing": t.uint16_t,
                "request_node_addr?": t.EUI64,
            },
            False,
        ),
        0x06: ZCLCommandDef(
            "upgrade_end",
            {
                "status": foundation.Status,
                "manufacturer_code": t.uint16_t,
                "image_type": t.uint16_t,
                "file_version": t.uint32_t,
            },
            False,
        ),
        0x08: ZCLCommandDef(
            "query_specific_file",
            {
                "request_node_addr": t.EUI64,
                "manufacturer_code": t.uint16_t,
                "image_type": t.uint16_t,
                "file_version": t.uint32_t,
                "current_zigbee_stack_version": t.uint16_t,
            },
            False,
        ),
    }
    client_commands = {
        0x00: ZCLCommandDef(
            "image_notify",
            {
                "payload_type": ImageNotifyPayloadType,
                "query_jitter": t.uint8_t,
                "manufacturer_code?": t.uint16_t,
                "image_type?": t.uint16_t,
                "new_file_version?": t.uint32_t,
            },
            False,
        ),
        0x02: ZCLCommandDef(
            "query_next_image_response",
            {
                "status": foundation.Status,
                "manufacturer_code?": t.uint16_t,
                "image_type?": t.uint16_t,
                "file_version?": t.uint32_t,
                "image_size?": t.uint32_t,
            },
            True,
        ),
        # XXX: the response format completely changes if the status is WAIT_FOR_DATA!
        0x05: ZCLCommandDef(
            "image_block_response",
            {
                "status": foundation.Status,
                "manufacturer_code": t.uint16_t,
                "image_type": t.uint16_t,
                "file_version": t.uint32_t,
                "file_offset": t.uint32_t,
                "image_data": t.LVBytes,
            },
            True,
        ),
        0x07: ZCLCommandDef(
            "upgrade_end_response",
            {
                "manufacturer_code": t.uint16_t,
                "image_type": t.uint16_t,
                "file_version": t.uint32_t,
                "current_time": t.UTCTime,
                "upgrade_time": t.UTCTime,
            },
            True,
        ),
        0x09: ZCLCommandDef(
            "query_specific_file_response",
            {
                "status": foundation.Status,
                "manufacturer_code?": t.uint16_t,
                "image_type?": t.uint16_t,
                "file_version?": t.uint32_t,
                "image_size?": t.uint32_t,
            },
            True,
        ),
    }

    def handle_cluster_request(
        self,
        hdr: foundation.ZCLHeader,
        args: list[Any],
        *,
        dst_addressing: Optional[
            t.Addressing.Group | t.Addressing.IEEE | t.Addressing.NWK
        ] = None,
    ):
        self.create_catching_task(
            self._handle_cluster_request(hdr, args, dst_addressing=dst_addressing),
        )

    async def _handle_cluster_request(
        self,
        hdr: foundation.ZCLHeader,
        args: list[Any],
        *,
        dst_addressing: Optional[
            t.Addressing.Group | t.Addressing.IEEE | t.Addressing.NWK
        ] = None,
    ):
        """Parse OTA commands."""
        tsn, command_id = hdr.tsn, hdr.command_id

        try:
            cmd_name = self.server_commands[command_id].name
        except KeyError:
            self.warning("Unknown OTA command id %d (%s)", command_id, args)
            return

        if cmd_name == "query_next_image":
            await self._handle_query_next_image(
                *args, tsn=tsn, model=self.endpoint.model
            )
        elif cmd_name == "image_block":
            await self._handle_image_block(*args, tsn=tsn, model=self.endpoint.model)
        elif cmd_name == "upgrade_end":
            await self._handle_upgrade_end(*args, tsn=tsn)
        else:
            self.debug(
                "no '%s' OTA command handler for '%s %s': %s",
                cmd_name,
                self.endpoint.manufacturer,
                self.endpoint.model,
                args,
            )

    async def _handle_query_next_image(
        self,
        field_ctrl,
        manufacturer_id,
        image_type,
        current_file_version,
        hardware_version,
        *,
        tsn,
        model=None,
    ):
        self.debug(
            (
                "OTA query_next_image handler for '%s %s': "
                "field_control=%s, manufacture_id=%s, image_type=%s, "
                "current_file_version=%s, hardware_version=%s, model=%s"
            ),
            self.endpoint.manufacturer,
            self.endpoint.model,
            field_ctrl,
            manufacturer_id,
            image_type,
            current_file_version,
            hardware_version,
            model,
        )

        img = await self.endpoint.device.application.ota.get_ota_image(
            manufacturer_id, image_type, model
        )

        if img is not None:
            should_update = img.should_update(
                manufacturer_id, image_type, current_file_version, hardware_version
            )
            self.debug(
                "OTA image version: %s, size: %s. Update needed: %s",
                img.version,
                img.header.image_size,
                should_update,
            )
            if should_update:
                self.info(
                    "Updating: %s %s", self.endpoint.manufacturer, self.endpoint.model
                )
                await self.query_next_image_response(
                    foundation.Status.SUCCESS,
                    img.key.manufacturer_id,
                    img.key.image_type,
                    img.version,
                    img.header.image_size,
                    tsn=tsn,
                )
                return
        else:
            self.debug("No OTA image is available")
        await self.query_next_image_response(
            foundation.Status.NO_IMAGE_AVAILABLE, tsn=tsn
        )

    async def _handle_image_block(
        self,
        field_ctr,
        manufacturer_id,
        image_type,
        file_version,
        file_offset,
        max_data_size,
        request_node_addr,
        block_request_delay,
        *,
        tsn=None,
        model=None,
    ):
        self.debug(
            (
                "OTA image_block handler for '%s %s': field_control=%s, "
                "manufacturer_id=%s, image_type=%s, file_version=%s, "
                "file_offset=%s, max_data_size=%s, request_node_addr=%s"
                "block_request_delay=%s"
            ),
            self.endpoint.manufacturer,
            self.endpoint.model,
            field_ctr,
            manufacturer_id,
            image_type,
            file_version,
            file_offset,
            max_data_size,
            request_node_addr,
            block_request_delay,
        )
        img = await self.endpoint.device.application.ota.get_ota_image(
            manufacturer_id, image_type, model
        )
        if img is None or img.version != file_version:
            self.debug("OTA image is not available")
            await self.image_block_response(foundation.Status.ABORT, tsn=tsn)
            return
        self.debug(
            "OTA upgrade progress: %0.1f", 100.0 * file_offset / img.header.image_size
        )
        try:
            await self.image_block_response(
                foundation.Status.SUCCESS,
                img.key.manufacturer_id,
                img.key.image_type,
                img.version,
                file_offset,
                img.get_image_block(file_offset, max_data_size),
                tsn=tsn,
            )
        except ValueError:
            await self.image_block_response(
                foundation.Status.MALFORMED_COMMAND, tsn=tsn
            )

    async def _handle_upgrade_end(
        self, status, manufacturer_id, image_type, file_ver, *, tsn
    ):
        self.debug(
            (
                "OTA upgrade_end handler for '%s %s': status=%s, "
                "manufacturer_id=%s, image_type=%s, file_version=%s"
            ),
            self.endpoint.manufacturer,
            self.endpoint.model,
            status,
            manufacturer_id,
            image_type,
            file_ver,
        )
        await self.upgrade_end_response(
            manufacturer_id, image_type, file_ver, 0x00000000, 0x00000000, tsn=tsn
        )


class PowerProfile(Cluster):
    cluster_id = 0x001A
    ep_attribute = "power_profile"
    attributes = {
        0x0000: ("total_profile_num", t.uint8_t),
        0x0001: ("multiple_scheduling", t.Bool),
        0x0002: ("energy_formatting", t.bitmap8),
        0x0003: ("energy_remote", t.Bool),
        0x0004: ("schedule_mode", t.bitmap8),
        0xFFFD: ("cluster_revision", t.uint16_t),
        0xFFFE: ("attr_reporting_status", foundation.AttributeReportingStatus),
    }

    class ScheduleRecord(t.Struct):
        phase_id: t.uint8_t
        scheduled_time: t.uint16_t

    class PowerProfilePhase(t.Struct):
        energy_phase_id: t.uint8_t
        macro_phase_id: t.uint8_t
        expected_duration: t.uint16_t
        peak_power: t.uint16_t
        energy: t.uint16_t

    class PowerProfile(t.Struct):
        power_profile_id: t.uint8_t
        energy_phase_id: t.uint8_t
        power_profile_remote_control: t.Bool
        power_profile_state: t.uint8_t

    # XXX: are these flipped?
    server_commands = {
        0x00: ZCLCommandDef(
            "power_profile_request", {"power_profile_id": t.uint8_t}, False
        ),
        0x01: ZCLCommandDef("power_profile_state_request", {}, False),
        0x02: ZCLCommandDef(
            "get_power_profile_price_response",
            {
                "power_profile_id": t.uint8_t,
                "currency": t.uint16_t,
                "price": t.uint32_t,
                "price_trailing_digit": t.uint8_t,
            },
            True,
        ),
        0x03: ZCLCommandDef(
            "get_overall_schedule_price_response",
            {
                "currency": t.uint16_t,
                "price": t.uint32_t,
                "price_trailing_digit": t.uint8_t,
            },
            True,
        ),
        0x04: ZCLCommandDef(
            "energy_phases_schedule_notification",
            {
                "power_profile_id": t.uint8_t,
                "scheduled_phases": t.LVList[ScheduleRecord],
            },
            False,
        ),
        0x05: ZCLCommandDef(
            "energy_phases_schedule_response",
            {
                "power_profile_id": t.uint8_t,
                "scheduled_phases": t.LVList[ScheduleRecord],
            },
            True,
        ),
        0x06: ZCLCommandDef(
            "power_profile_schedule_constraints_request",
            {"power_profile_id": t.uint8_t},
            False,
        ),
        0x07: ZCLCommandDef(
            "energy_phases_schedule_state_request",
            {"power_profile_id": t.uint8_t},
            False,
        ),
        0x08: ZCLCommandDef(
            "get_power_profile_price_extended_response",
            {
                "power_profile_id": t.uint8_t,
                "currency": t.uint16_t,
                "price": t.uint32_t,
                "price_trailing_digit": t.uint8_t,
            },
            True,
        ),
    }
    client_commands = {
        0x00: ZCLCommandDef(
            "power_profile_notification",
            {
                "total_profile_num": t.uint8_t,
                "power_profile_id": t.uint8_t,
                "transfer_phases": t.LVList[PowerProfilePhase],
            },
            False,
        ),
        0x01: ZCLCommandDef(
            "power_profile_response",
            {
                "total_profile_num": t.uint8_t,
                "power_profile_id": t.uint8_t,
                "transfer_phases": t.LVList[PowerProfilePhase],
            },
            True,
        ),
        0x02: ZCLCommandDef(
            "power_profile_state_response",
            {"power_profiles": t.LVList[PowerProfile]},
            True,
        ),
        0x03: ZCLCommandDef(
            "get_power_profile_price", {"power_profile_id": t.uint8_t}, False
        ),
        0x04: ZCLCommandDef(
            "power_profile_state_notification",
            {"power_profiles": t.LVList[PowerProfile]},
            False,
        ),
        0x05: ZCLCommandDef("get_overall_schedule_price", {}, False),
        0x06: ZCLCommandDef(
            "energy_phases_schedule_request",
            {"power_profile_id": t.uint8_t},
            False,
        ),
        0x07: ZCLCommandDef(
            "energy_phases_schedule_state_response",
            {"power_profile_id": t.uint8_t, "num_scheduled_energy_phases": t.uint8_t},
            True,
        ),
        0x08: ZCLCommandDef(
            "energy_phases_schedule_state_notification",
            {"power_profile_id": t.uint8_t, "num_scheduled_energy_phases": t.uint8_t},
            False,
        ),
        0x09: ZCLCommandDef(
            "power_profile_schedule_constraints_notification",
            {
                "power_profile_id": t.uint8_t,
                "start_after": t.uint16_t,
                "stop_before": t.uint16_t,
            },
            False,
        ),
        0x0A: ZCLCommandDef(
            "power_profile_schedule_constraints_response",
            {
                "power_profile_id": t.uint8_t,
                "start_after": t.uint16_t,
                "stop_before": t.uint16_t,
            },
            True,
        ),
        0x0B: ZCLCommandDef(
            "get_power_profile_price_extended",
            {
                "options": t.bitmap8,
                "power_profile_id": t.uint8_t,
                "power_profile_start_time?": t.uint16_t,
            },
            False,
        ),
    }


class ApplianceControl(Cluster):
    cluster_id = 0x001B
    ep_attribute = "appliance_control"
    attributes = {
        0xFFFD: ("cluster_revision", t.uint16_t),
        0xFFFE: ("attr_reporting_status", foundation.AttributeReportingStatus),
    }
    server_commands = {}
    client_commands = {}


class PollControl(Cluster):
    cluster_id = 0x0020
    name = "Poll Control"
    ep_attribute = "poll_control"
    attributes = {
        0x0000: ("checkin_interval", t.uint32_t),
        0x0001: ("long_poll_interval", t.uint32_t),
        0x0002: ("short_poll_interval", t.uint16_t),
        0x0003: ("fast_poll_timeout", t.uint16_t),
        0x0004: ("checkin_interval_min", t.uint32_t),
        0x0005: ("long_poll_interval_min", t.uint32_t),
        0x0006: ("fast_poll_timeout_max", t.uint16_t),
        0xFFFD: ("cluster_revision", t.uint16_t),
        0xFFFE: ("attr_reporting_status", foundation.AttributeReportingStatus),
    }
    server_commands = {
        0x00: ZCLCommandDef(
            "checkin_response",
            {"start_fast_polling": t.Bool, "fast_poll_timeout": t.uint16_t},
            True,
        ),
        0x01: ZCLCommandDef("fast_poll_stop", {}, False),
        0x02: ZCLCommandDef(
            "set_long_poll_interval", {"new_long_poll_interval": t.uint32_t}, False
        ),
        0x03: ZCLCommandDef(
            "set_short_poll_interval",
            {"new_short_poll_interval": t.uint16_t},
            False,
        ),
    }
    client_commands = {0x0000: ZCLCommandDef("checkin", {}, False)}


class GreenPowerProxy(Cluster):
    cluster_id = 0x0021
    ep_attribute = "green_power"
    attributes = {}
    server_commands = {}
    client_commands = {}<|MERGE_RESOLUTION|>--- conflicted
+++ resolved
@@ -683,7 +683,6 @@
     """Attributes and commands for controlling devices that
     can be set to a level between fully ‘On’ and fully ‘Off’."""
 
-<<<<<<< HEAD
     class MoveMode(t.enum8):
         Up = 0x00
         Down = 0x01
@@ -692,12 +691,6 @@
         Up = 0x00
         Down = 0x01
 
-    class StartUpCurrentLevel(t.enum8):
-        Minimum = 0x00
-        PreviousValue = 0xFF
-
-=======
->>>>>>> 6aea2b19
     cluster_id = 0x0008
     name = "Level control"
     ep_attribute = "level"
@@ -714,14 +707,10 @@
         0x0012: ("on_transition_time", t.uint16_t),
         0x0013: ("off_transition_time", t.uint16_t),
         0x0014: ("default_move_rate", t.uint8_t),
-<<<<<<< HEAD
         0x000F: ("options", t.bitmap8),
-        0x4000: ("start_up_current_level", StartUpCurrentLevel),
-        0xFFFD: ("cluster_revision", t.uint16_t),
-        0xFFFE: ("attr_reporting_status", foundation.AttributeReportingStatus),
-=======
         0x4000: ("start_up_current_level", t.uint8_t),
->>>>>>> 6aea2b19
+        0xFFFD: ("cluster_revision", t.uint16_t),
+        0xFFFE: ("attr_reporting_status", foundation.AttributeReportingStatus),
     }
     server_commands = {
         0x00: ZCLCommandDef(
